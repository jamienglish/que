--- conflicted
+++ resolved
@@ -9,14 +9,13 @@
   end
 end
 
-<<<<<<< HEAD
 def logged_messages
   $logger.messages.map { |message| JSON.load(message) }
-=======
+end
+
 def suppress_warnings
   original_verbosity, $VERBOSE = $VERBOSE, nil
   yield
 ensure
   $VERBOSE = original_verbosity
->>>>>>> 65437a69
 end