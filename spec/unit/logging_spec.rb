require 'spec_helper'

describe "Logging" do
  it "by default should record the library and hostname and thread id in JSON" do
    Que.log :event => "blah", :source => 4
    $logger.messages.count.should be 1

    message = JSON.load($logger.messages.first)
    message['lib'].should == 'que'
    message['hostname'].should == Socket.gethostname
    message['event'].should == 'blah'
    message['source'].should == 4
    message['thread'].should == Thread.current.object_id
  end

  it "should not raise an error when no logger is present" do
    begin
      Que.logger = nil

<<<<<<< HEAD
      pending
=======
      Que::Job.enqueue
      worker = Que::Worker.new
      sleep_until { worker.sleeping? }
>>>>>>> 26cffc8d

      # Que::Job.queue
      # worker = Que::Worker.new
      # sleep_until { worker.sleeping? }

      # DB[:que_jobs].should be_empty

      # worker.stop
      # worker.wait_until_stopped
    ensure
      Que.logger = $logger
    end
  end

  it "should allow the use of a custom log formatter" do
    begin
      Que.log_formatter = proc { |data| "Logged event is #{data[:event]}" }
      Que.log :event => 'my_event'
      $logger.messages.count.should be 1
      $logger.messages.first.should == "Logged event is my_event"
    ensure
      Que.log_formatter = nil
    end
  end

  it "should not log anything if the logging formatter returns falsey" do
    begin
      Que.log_formatter = proc { |data| false }

      Que.log :event => "blah"
      $logger.messages.should be_empty
    ensure
      Que.log_formatter = nil
    end
  end

  it "should use a :level option to set the log level if one exists, or default to info" do
    begin
      Que.logger = o = Object.new

      def o.method_missing(level, message)
        $level = level
        $message = message
      end

      Que.log :message => 'one'
      $level.should == :info
      JSON.load($message)['message'].should == 'one'

      Que.log :message => 'two', :level => 'debug'
      $level.should == :debug
      JSON.load($message)['message'].should == 'two'
    ensure
      Que.logger = $logger
      $level = $message = nil
    end
  end
end<|MERGE_RESOLUTION|>--- conflicted
+++ resolved
@@ -17,15 +17,9 @@
     begin
       Que.logger = nil
 
-<<<<<<< HEAD
       pending
-=======
-      Que::Job.enqueue
-      worker = Que::Worker.new
-      sleep_until { worker.sleeping? }
->>>>>>> 26cffc8d
 
-      # Que::Job.queue
+      # Que::Job.enqueue
       # worker = Que::Worker.new
       # sleep_until { worker.sleeping? }
 
